// Copyright (c) 2012, Peter C. R. Lane
// Released under Open Works License, http://owl.apotheon.org/

package jchrest.gui;

import com.almworks.sqlite4java.SQLiteException;
import jchrest.architecture.Chrest;
import jchrest.lib.FileUtilities;

import java.awt.*;
import java.awt.event.*;
import java.io.File;
import java.util.Observable;
import java.util.Observer;
import javafx.scene.input.KeyCode;
import javax.swing.*;
import javax.swing.JSpinner.DefaultEditor;

public class ChrestView extends JFrame implements Observer {
  private Shell _shell;
  private Chrest _model;
  private ChrestLtmView _ltmView;
  private ChrestStmView _stmView;
  private ChrestTimeView _timeView;
  private JToolBar _toolbar;
  
  //Need to store object ref here since the number of columns displayed will
  //change depending on the current value of "_model.getLearningClock()".
  private JTextField _stateAtTimeTextField; 

  public ChrestView (Chrest model) throws SQLiteException {
    this (new Shell (), model);
  }

  public ChrestView (Shell shell, Chrest model) {
    super ("CHREST Model View");
    _shell = shell;
    _model = model;
    _model.addObserver (this);
    
    _model.cloneLtm(_model.getLearningClock());
    _timeView = new ChrestTimeView (_model);
    _ltmView = new ChrestLtmView (_model, _model.getLearningClock());
    _stmView = new ChrestStmView (_model);    

    // catch close-window event
    addWindowListener(new WindowAdapter() {
      public void windowClosing(WindowEvent ev) { 
        closeView (); 
      }
    });
    createMenuBar ();

    // layout the components
    JPanel leftSide = new JPanel ();
    leftSide.setLayout (new BorderLayout ());
    leftSide.add (_timeView, BorderLayout.NORTH);
    leftSide.add (_stmView, BorderLayout.CENTER);
    
    JSplitPane jsp = new JSplitPane (JSplitPane.HORIZONTAL_SPLIT, leftSide, _ltmView);
    jsp.setOneTouchExpandable (true);
    setLayout (new BorderLayout ());
    add (jsp, BorderLayout.CENTER);
    add (this.createToolbar(_model.getLearningClock()), BorderLayout.SOUTH);
<<<<<<< HEAD
=======

>>>>>>> bcfcf85d
    setSize (550, 550);
    setVisible (true);
    
    // prompt the long-term memory to draw itself
    _ltmView.setStandardDisplay ();
  }

  private void createMenuBar () {
    JMenuBar mb = new JMenuBar ();
    mb.add (createViewMenu ());
    setJMenuBar (mb);
  }
  
  private JToolBar createToolbar(int stateAtTimeValue){
    JToolBar toolbar = new JToolBar ();
    
    //Add components to toolbar and return.
    toolbar.add(new JLabel ("<html><b>State at time:</b></html>"));
    toolbar.add(createStateAtTimeTextField(stateAtTimeValue));
    
    this._toolbar = toolbar;
    return toolbar;
  }
  
  private JTextField createStateAtTimeTextField(int stateAtTimeValue){
    JTextField stateAtTimeTextField = new JTextField(String.valueOf(stateAtTimeValue));
    Dimension d = stateAtTimeTextField.getPreferredSize();
    d.width = 120;
    stateAtTimeTextField.setPreferredSize(d);
    stateAtTimeTextField.setToolTipText("Displays STM and LTM states as they were according to the time entered (press 'ENTER' to apply filter).");
    stateAtTimeTextField.addKeyListener(new ApplyTimeFilter());
    this._stateAtTimeTextField = stateAtTimeTextField;
    return stateAtTimeTextField;
  }
  
  class ApplyTimeFilter implements KeyListener {

    @Override
    public void keyReleased(KeyEvent e) {
      if(e.getKeyCode() == KeyEvent.VK_ENTER){
        String stateAtTimeTextFieldCurrentContents = ((JTextField)e.getComponent()).getText();
        
        if(stateAtTimeTextFieldCurrentContents.matches("[0-9]+")){
          Integer stateAtTimeValue = Integer.valueOf( stateAtTimeTextFieldCurrentContents );
          _model.cloneLtm(stateAtTimeValue);
          _ltmView.update (stateAtTimeValue, true);
          _stmView.update (stateAtTimeValue, true);
          _timeView.update ();
        }
        else{
          JOptionPane.showMessageDialog(_shell,
          "Please enter positive numbers (0-9) only",
          "State at Time Error",
           JOptionPane.ERROR_MESSAGE
          );
        }
      }
    }

    @Override
    public void keyTyped(KeyEvent e) {}

    @Override
    public void keyPressed(KeyEvent e) {}
    
  }

  public void saveLongTermMemory (File file) {
    _ltmView.saveLongTermMemory (file);
  }

  class SaveLtmAction extends AbstractAction implements ActionListener {
    private ChrestView _parent;

    public SaveLtmAction (ChrestView parent) {
      super ("Save LTM", new ImageIcon (Shell.class.getResource ("icons/SaveAs16.gif")));

      _parent = parent;
    }

    public void actionPerformed (ActionEvent e) {
      File file = FileUtilities.getSaveFilename (_shell);
      if (file != null) {
        _parent.saveLongTermMemory (file);
      }
    }
  }

  class CloseAction extends AbstractAction implements ActionListener {
    private ChrestView _view;

    public CloseAction (ChrestView view) {
      super ("Close");
      _view = view;
    }

    public void actionPerformed (ActionEvent e) {
      _view.closeView ();
    }
  }

  private JMenu createViewMenu () {
    JMenu menu = new JMenu ("View");
    menu.setMnemonic (KeyEvent.VK_V);
    menu.add (new SaveLtmAction (this));
    menu.getItem(0).setMnemonic (KeyEvent.VK_S);
    menu.add (new CloseAction (this));
    menu.getItem(1).setMnemonic (KeyEvent.VK_C);

    return menu;
  }

  /** 
   * Implement the observable interface, and update the view whenever 
   * the underlying model has changed.
   */
  @Override
  public void update(Observable o, Object arg) {
    _model.cloneLtm(_model.getLearningClock());
    _ltmView.update (_model.getLearningClock(), false);
    _stmView.update (_model.getLearningClock(), false);
    _timeView.update ();
  }

  /**
   * When closing the view, make sure the observer is detached from the model
   * and that cloned LTM's are cleared.
   */
  private void closeView () {
    _model.clearClonedLtm();
    _model.deleteObserver (this);
    setVisible (false);
    dispose ();
  }
}
<|MERGE_RESOLUTION|>--- conflicted
+++ resolved
@@ -62,10 +62,7 @@
     setLayout (new BorderLayout ());
     add (jsp, BorderLayout.CENTER);
     add (this.createToolbar(_model.getLearningClock()), BorderLayout.SOUTH);
-<<<<<<< HEAD
-=======
-
->>>>>>> bcfcf85d
+    
     setSize (550, 550);
     setVisible (true);
     
