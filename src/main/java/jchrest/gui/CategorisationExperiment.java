--- conflicted
+++ resolved
@@ -37,11 +37,8 @@
     
     _model = model;
     _patterns = patterns;
-<<<<<<< HEAD
     _exptClock = 0;
-=======
     _model.resetLearningClock();
->>>>>>> bcfcf85d
 
     setLayout (new GridLayout (1, 1));
     JSplitPane jsp = new JSplitPane (JSplitPane.HORIZONTAL_SPLIT, createRunExperimentView (), createProtocolView ());
