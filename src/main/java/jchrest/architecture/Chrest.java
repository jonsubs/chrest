// Copyright (c) 2012, Peter C. R. Lane
// with contributions on the emotions code by Marvin Schiller.
// Released under Open Works License, http://owl.apotheon.org/

package jchrest.architecture;

import com.almworks.sqlite4java.*;
import java.io.IOException;
import java.io.Writer;
import java.lang.reflect.Field;
import java.util.ArrayList;
import java.util.Arrays;
import java.util.HashMap;
import java.util.List;
import java.util.Map;
import java.util.Observable;
import java.util.Stack;
import java.util.logging.Level;
import java.util.logging.Logger;
import jchrest.lib.*;
import jchrest.lib.ReinforcementLearning.ReinforcementLearningTheories;

/**
 * The parent class for an instance of a Chrest model.
 *
 * TODO: Implement CHREST clock considerations regarding mind's eye actions.
 * 
 * @author Peter C. R. Lane
 */
public class Chrest extends Observable {
  // Domain definitions, if used
  private DomainSpecifics _domainSpecifics;
  //CHREST execution history variables
  private boolean _historyEnabled = false;
  private SQLiteConnection _historyConnection;
  private final String _historyTableName = "history";
  // internal clocks
  private int _attentionClock; //Tracks time taken for operations performed in the mind's eye
  private int _learningClock; //Tracks time taken for operations perfrormend in LTM/STM
  // timing parameters
  private int _addLinkTime;
  private int _discriminationTime;
  private int _familiarisationTime;
  // rho is the probability that a given learning operation will occur
  private float _rho;
  // parameter for construction of semantic link
  private boolean _createSemanticLinks;
  // - determines number of overlapping items in node images
  private int _similarityThreshold;
  // - determines maximum distance to search semantic links
  private int _maximumSemanticDistance = 1;
  // template construction parameters
  private boolean _createTemplates;
  private int _minTemplateLevel = 3;
  private int _minTemplateOccurrences = 2;
  
  //Long-term-memory (LTM) holds information within the model permanently and
  //can be cloned.  Operations concerning LTM clones are automated so if a new
  //LTM modality is added, just add the respective cloned instance variable.
  //Unless there are special use cases for this LTM modality clone, no extra 
  //coding is required.  NOTE: in order for automated clone operations to work,
  //instance variable names must follow the convention of: "_modalitynameLtm"
  //and "_clonedModalitynameLtm".
  private int _totalNodes;
  private Node _visualLtm;
  private Node _verbalLtm;
  private Node _actionLtm;
  
  // short-term-memory holds information within the model temporarily, usually within one experiment
  private final Stm _visualStm;
  private final Stm _verbalStm;
  private final Stm _actionStm; // TODO: Incorporate into displays
  // Perception module
  private final Perceiver _perceiver;
  //Mind's Eye module
  private MindsEye _mindsEye;
  // Emotions module
  private EmotionAssociator _emotionAssociator;
  //Reinforcement learning module
  private ReinforcementLearningTheories _reinforcementLearningTheory;

  public Chrest () throws SQLiteException {
    
    //Specify domain.
    _domainSpecifics = new GenericDomain ();
    
    //Execution history set-up.
    SQLite.setLibraryPath("../sqlite4java-392"); //Extremely important: without this, execution history will not be able to operate.
    Logger.getLogger("com.almworks.sqlite4java").setLevel(Level.OFF); //Turn off extensive logging by "default".
    this._historyConnection = new SQLiteConnection(); //No argument: creates new DB in memory not on disk.
    this._historyConnection.open(true);
    this._historyConnection.exec("CREATE TABLE " + this._historyTableName + " (id INTEGER PRIMARY KEY, time INT, operation TEXT, description TEXT);");
    
    //Set learning parameters.
    _addLinkTime = 10000;
    _discriminationTime = 10000;
    _familiarisationTime = 2000;
    _rho = 1.0f;
    _similarityThreshold = 4;

    //Set LTM parameters.
    _attentionClock = 0;
    _learningClock = 0;
    _totalNodes = 0;
    _visualLtm = new Node (this, 0, Pattern.makeVisualList (new String[]{"Root"}), 0);
    _verbalLtm = new Node (this, 0, Pattern.makeVerbalList (new String[]{"Root"}), 0);
    _actionLtm = new Node (this, 0, Pattern.makeActionList (new String[]{"Root"}), 0);
    _totalNodes = 0; // Node constructor will have incremented _totalNodes, so reset to 0
    _visualStm = new Stm (4, this._learningClock);
    _verbalStm = new Stm (2, this._learningClock);
    _actionStm = new Stm (4, this._learningClock);
    _emotionAssociator = new EmotionAssociator ();
    _reinforcementLearningTheory = null; //Must be set explicitly using Chrest.setReinforcementLearningTheory()
    
    //Instantiate vision (mental and physical).
    _mindsEye = null;
    _perceiver = new Perceiver (this);
            
    //Set boolean learning values
    _createTemplates = true;
    _createSemanticLinks = true;
  }
  
  /**
   * Clones the state of all LTM modalities at the time specified.
   * 
   * @param time The time that the cloned LTM should reflect.  If you specify 
   * 10000 then the cloned LTM state will reflect the state of original LTM
   * modality specified at time 10000. 
   */
  public void cloneLtm(int time){
    //Store this array since it will be used twice.
    Field[] declaredFields = Chrest.class.getDeclaredFields();
    
    for(Field field1 : declaredFields){
      
      //Store the name of the field since it may be used twice.
      String fieldName = field1.getName();
      
      //Check for LTM instance variable.
      if(fieldName.endsWith("Ltm")){
        
        //This field is a LTM instance variable so get its current value and
        //check to see if the value's type is Node.  If so, continue.
        try {
          Object ltmObject = field1.get(this);
          if(ltmObject instanceof Node){
            
            //Safely cast the field value to be a Node and clone it.  Since this
            //is a LTM modality root node, the entirety of LTM will be cloned.
            Node ltm = (Node)ltmObject;
            ltm.deepClone(time);
          }
        } catch (IllegalArgumentException | IllegalAccessException ex) {
          Logger.getLogger(Chrest.class.getName()).log(Level.SEVERE, null, ex);
        }
      }
    }
  }
  
  /**
   * Retrieves the cloned version of the specified LTM modality.
   * 
   * @param modality The {@link jchrest.lib.Modality} of the LTM to retrieve.
   * 
   * @return The root node for the LTM clone specified or null if the LTM 
   * modality specified has not been cloned yet.
   */
  public Node getClonedLtm(Modality modality){
    Node result = null;
    
    String modalityString = modality.toString().toLowerCase();
    for(Field field : Chrest.class.getDeclaredFields()){
      if(field.getName().endsWith("_" + modalityString + "Ltm")){
        try {
          Object value = field.get(this);
          if(value instanceof Node){
            result = (Node)value;
            result = result.getClone();
          }
        } catch (IllegalArgumentException | IllegalAccessException ex) {
          Logger.getLogger(Chrest.class.getName()).log(Level.SEVERE, null, ex);
        }
      }
    }
    
    return result;
  }
  
  /**
   * Clears all LTM clones currently associated with this model.
   */
  public void clearClonedLtm(){
    for(Modality modality : Modality.values()){
      this.clearClonedLtm(this.getClonedLtm(modality));
    }
  }
  
  private void clearClonedLtm(Node node){
    for(Link childLink : node.getChildren()){
      this.clearClonedLtm(childLink.getChildNode());
    }
    node.clearClone();
  }
  
  /**
   * Returns a list of operations that CHREST can perform as strings.
   * 
   * @return List of operations that can be performed by CHREST. 
   */
  public static List<String> getPossibleOperations(){
    return Arrays.asList(Arrays.toString(Operations.values()).replaceAll("^.|.$|", "").replaceAll("_", " ").split(","));
  }

  /**
   * Retrieve the model's current domain specification.
   */
  public DomainSpecifics getDomainSpecifics () {
    return _domainSpecifics;
  }

  /**
   * Set the domain specification.
   */
  public void setDomain (DomainSpecifics domain) {
    _domainSpecifics = domain;
  }
  
  /**
   * This function adds an episode to the "history" DB table in memory if the 
   * model can record history.
   * 
   * @param time The time that the event occurred (either simulation time or
   * real time).
   * @param operation The name of the function that is being executed in the
   * episode.  This could be inferred using stack trace debugging but different
   * JVM versions format this information in their stack traces differently.  So,
   * for the sake of being future-proof, this parameter is "user-defined". 
   * @param description An informative description of what the function 
   * referenced in the "operation" parameter is doing in this episode.
   * 
   * @throws com.almworks.sqlite4java.SQLiteException 
   */
  public void addToHistory(Integer time, String operation, String description) throws SQLiteException{
    if(this.canRecordHistory()){
      
      SQLiteStatement sql = this._historyConnection.prepare("INSERT INTO " + this._historyTableName + " (time, operation, description) VALUES (?, ?, ?)");
      
      try{
        sql.bind(1, time).bind(2, operation).bind(3, description);
        sql.stepThrough();
      }
      finally{
        sql.dispose();
      }
    }
  }
  
  /**
   * Enables a user to switch history recording on/off for this model.
   * 
   * @param value True to turn on history recording, false to turn off
   */
  public void setRecordHistory(boolean value){
    this._historyEnabled = value;
  }
  
  /**
   * Indicates whether this model can currently record its execution history.
   * 
   * @return Boolean true if yes, boolean false if not.
   */
  public boolean canRecordHistory(){
    return this._historyEnabled;
  }
  
  /**
   * Returns the entire execution history of this model.
   * 
   * @return The model's entire execution history.
   * 
   * @throws com.almworks.sqlite4java.SQLiteException 
   */
  public SQLiteStatement getHistory() throws SQLiteException{
    return this._historyConnection.prepare("SELECT * FROM " + this._historyTableName).stepThrough();
  }
  
  /**
   * Returns the model's execution history from the time specified to the time
   * specified.
   * 
   * @param from Domain-time to return model's execution history from.
   * @param to Domain-time to return model's execution history to.
   * @return The model's execution history from the time specified to the time
   * specified.
   * 
   * @throws SQLiteException 
   */
  public SQLiteStatement getHistory(int from, int to) throws SQLiteException{
    return this._historyConnection.prepare("SELECT * FROM " + this._historyTableName + " WHERE time >= ? AND time <= ?").bind(1, from).bind(2, to).stepThrough();
  }
  
  /**
   * Returns the model's execution history filtered by the operation specified.
   * 
   * @param operation The operation to filter execution history by.
   * @param from Domain-time to return model's execution history from.
   * @param to Domain-time to return model's execution history to.
   * @return
   * 
   * @throws SQLiteException 
   */
  public SQLiteStatement getHistory(String operation, int from, int to) throws SQLiteException{
    return this._historyConnection.prepare("SELECT * FROM " + this._historyTableName + " WHERE operation = ? AND time >= ? AND time <= ?").bind(1, operation).bind(2, from).bind(3, to).stepThrough();
  }
  
  /**
   * Clears the model's current execution history.
   * @throws com.almworks.sqlite4java.SQLiteException
   */
  public void clearHistory() throws SQLiteException{
    this._historyConnection.exec("DELETE FROM " + this._historyTableName);
  }

  /**
   * Accessor to retrieve time to add a new link.
   */
  public int getAddLinkTime () {
    return _addLinkTime;
  }

  /**
   * Modify time to add a new link.
   */
  public void setAddLinkTime (int time) {
    _addLinkTime = time;
  }

  /**
   * Accessor to retrieve time to discriminate a new node.
   */
  public int getDiscriminationTime () {
    return _discriminationTime;
  }

  /**
   * Modify time to discriminate a new node.
   */
  public void setDiscriminationTime (int time) {
    _discriminationTime = time;
  }

  /**
   * Accessor to retrieve time to familiarise image of a node.
   */
  public int getFamiliarisationTime () {
    return _familiarisationTime;
  }

  /**
   * Modify time to familiarise image of a node.
   */
  public void setFamiliarisationTime (int time) {
    _familiarisationTime = time;
  }

  /**
   * Accessor to retrieve value of rho, the probability of learning an item.
   */
  public float getRho () {
    return _rho;
  }

  /**
   * Modify value of rho, the probability of learning an item.
   */
  public void setRho (float rho) {
    _rho = rho;
  }

  /**
   * Accessor to retrieve value of similarity threshold, the number of items 
   * which must be shared between two images for a semantic link to be formed.
   */
  public float getSimilarityThreshold () {
    return _similarityThreshold;
  }

  /**
   * Modify value of similarity threshold.
   */
  public void setSimilarityThreshold (int threshold) {
    _similarityThreshold = threshold;
  }

  /**
   * Modify option to create semantic links.
   */
  public void setCreateSemanticLinks (boolean value) {
    _createSemanticLinks = value;
  }

  /**
   * Accessor to option of whether to create semantic links.
   */
  public boolean getCreateSemanticLinks () {
    return _createSemanticLinks;
  }

  /**
   * Modify option to create templates.
   */
  public void setCreateTemplates (boolean value) {
    _createTemplates = value;
  }

  /**
   * Accessor to option of whether to create templates.
   */
  public boolean getCreateTemplates () {
    return _createTemplates;
  }

  /**
   * Accessor to value of minimum template level.
   */
  protected int getMinTemplateLevel () {
    return _minTemplateLevel;
  }

  /**
   * Accessor to minimum require occurrences for forming template.
   */
  protected int getMinTemplateOccurrences () {
    return _minTemplateOccurrences;
  }

  /**
   * Modify values for template construction.
   */
  public void setTemplateConstructionParameters (int minLevel, int minOccurrences) {
    _minTemplateLevel = minLevel;
    _minTemplateOccurrences = minOccurrences;
  }

  /**
   * Accessor to retrieve the size of visual short-term memory.
   */
  public int getVisualStmSize () {
    return _visualStm.getSize ();
  }

  /**
   * Modify size of visual short-term memory.
   */
  public void setVisualStmSize (int size) {
    _visualStm.setSize (size);
    setChanged ();
    if (!_frozen) notifyObservers ();
  }
  
  /**
   * Accessor to retrieve the number of nodes currently in the visual short-term
   * memory. 
   */
  public int getVisualStmNodeCount(){
    return _visualStm.getCount();
  }

  /**
   * Accessor to retrieve the size of verbal short-term memory.
   */
  public int getVerbalStmSize () {
    return _verbalStm.getSize ();
  }

  /**
   * Modify size of verbal short-term memory.
   */
  public void setVerbalStmSize (int size) {
    _verbalStm.setSize (size);
    setChanged ();
    if (!_frozen) notifyObservers ();
  }
  
  /**
   * Accessor to retrieve the number of nodes currently in the verbal short-term
   * memory. 
   */
  public int getVerbalStmNodeCount(){
    return _verbalStm.getCount();
  }

  /**
   * Accessor to retrieve current learning time of model.
   */
  public int getLearningClock () {
    return _learningClock;
  }
  
  /**
   * Resets this model's learning clock to 0.
   */
  public void resetLearningClock(){
    this._learningClock = 0;
  }

  /**
   * Advance the learning clock by given amount.
   */
  public void advanceLearningClock (int time) {
    _learningClock += time;
    setChanged ();
  }

  /**
   * Retrieve the next available node number.
   * Package access only, as should only be used by Node.java.
   */
  int getNextNodeNumber () {
    _totalNodes += 1;
    return _totalNodes;
  }

  /**
   * Accessor to retrieve the total number of nodes within LTM.
   */
  public int getTotalLtmNodes () {
    return _totalNodes;
  }

  /**
   * Accessor to retrieve visual short-term memory of model.
   */
  public Stm getVisualStm () {
    return _visualStm;
  }

  /**
   * Accessor to retrieve verbal short-term memory of model.
   */
  public Stm getVerbalStm () {
    return _verbalStm;
  }
  
  /**
   * Accessor to retrieve verbal long-term memory of model.
   */
  public Node getVerbalLtm () {
    return _visualLtm;
  }

  /**
   * Accessor to retrieve visual long-term memory of model.
   */
  public Node getVisualLtm () {
    return _visualLtm;
  }

  /** 
   * Return a count of the number of nodes in visual long-term memory.
   */
  public int ltmVisualSize () {
    return _visualLtm.size ();
  }

  /**
   * Return the average depth of nodes in visual long-term memory.
   */
  public double getVisualLtmAverageDepth () {
    return _visualLtm.averageDepth ();
  }

  /**
   * Return the average image size of nodes in visual long-term memory.
   */
  public double getVisualLtmAverageImageSize () {
    return _visualLtm.averageImageSize ();
  }

  /**
   * Return a count of the number of nodes in verbal long-term memory.
   */
  public int ltmVerbalSize () {
    return _verbalLtm.size ();
  }

  /**
   * Return the average depth of nodes in verbal long-term memory.
   */
  public double getVerbalLtmAverageDepth () {
    return _verbalLtm.averageDepth ();
  }

  /**
   * Return a count of the number of nodes in action long-term memory.
   */
  public int ltmActionSize () {
    return _actionLtm.size ();
  }

  /**
   * Return the average depth of nodes in action long-term memory.
   */
  public double getActionLtmAverageDepth () {
    return _actionLtm.averageDepth ();
  }
  
  /**
   * Accessor to retrieve action long-term memory of model.
   */
  public Node getActionLtm () {
    return _actionLtm;
  }
  
  /**
   * Accessor to retrieve action short-term memory of model.
   */
  public Stm getActionStm(){
    return _actionStm;
  }
  
  /**
   * Accessor to retrieve the size of action short-term memory.
   */
  public int getActionStmSize(){
    return _actionStm.getSize();
  }
  
  /**
   * Accessor to retrieve the number of nodes currently in the action short-term
   * memory. 
   */
  public int getActionStmNodeCount(){
    return _actionStm.getCount();
  }

  /**
   * Model is 'experienced' if it has at least 2000 nodes in LTM.
   * This parameter is taken from de Groot and Gobet (1996) to indicate 
   * point when master-level eye heuristics are used instead of novice 
   * ones.
   */
  public boolean isExperienced () {
    if (!_experienced) {
      if (ltmVisualSize()+ltmVerbalSize()+ltmActionSize() > 2000)
        _experienced = true;
    }
    return _experienced;
  }
  private boolean _experienced = false; // for caching experience level

  /**
   * Instruct model to construct templates, if the 'constructTemplates' flag is true.  
   * This method should be called at the end of the learning process.
   * Note, the template construction process only currently works for visual patterns 
   * using the ItemSquarePattern primitive.
   */
  public void constructTemplates (int time) {
    if (_createTemplates) {
      _visualLtm.constructTemplates (time);
    }
  }

  /**
   * Return a count of the number of templates in the model's visual LTM.
   */
  public int countTemplates () {
    return _visualLtm.countTemplates ();
  }

  /**
   * Return the root node of the long-term memory which the given pattern
   * would be sorted through, based on its modality.
   */
  public Node getLtmByModality (ListPattern pattern) {
    if (pattern.isVisual ()) {
      return _visualLtm;
    } else if (pattern.isVerbal ()) {
      return _verbalLtm;
    } else { // if (pattern.isAction ()) 
      return _actionLtm;
    }
  }
  
  public Node getLtmByModality(Modality modality){
    Node result = null;
    
    String fieldNameIntermediate = modality.toString().toLowerCase();
    for(Field field : Chrest.class.getDeclaredFields()){
      if(field.getName().equals("_" + fieldNameIntermediate + "Ltm")){
        try {
          Object value = field.get(this);
          if(value instanceof Node){
            result = (Node)value;
          }
        } catch (IllegalArgumentException | IllegalAccessException ex) {
          Logger.getLogger(Chrest.class.getName()).log(Level.SEVERE, null, ex);
        }
      }
    }
    
    return result;
  }

  private Stm getStmByModality (ListPattern pattern) {
    if (pattern.isVisual ()) {
      return _visualStm;
    } else if (pattern.isVerbal ()) {
      return _verbalStm;
    } else { // if (pattern.isAction ()) 
      return _actionStm;
    }
  }

  // use to freeze/unfreeze updates to the model to prevent GUI
  // seizing up during training
  private boolean _frozen = false;
  
  /**
   * Instruct model not to update observers.
   */
  public void freeze () {
    _frozen = true;
  }

  /**
   * Instruct model to now update observers for future changes.
   * Also triggers an immediate update of current observers.
   */
  public void unfreeze () {
    _frozen = false;
    setChanged ();
    notifyObservers ();
  }

  /**
   * Return a map from content sizes to frequencies for the model's LTM.
   */ 
  public Map<Integer, Integer> getContentCounts () {
    Map<Integer, Integer> size = new HashMap<Integer, Integer> ();

    _visualLtm.getContentCounts (size);
    _verbalLtm.getContentCounts (size);
    _actionLtm.getContentCounts (size);

    return size;
  }

  /**
   * Return a map from image sizes to frequencies for the model's LTM.
   */ 
  public Map<Integer, Integer> getImageCounts () {
    Map<Integer, Integer> size = new HashMap<Integer, Integer> ();

    _visualLtm.getImageCounts (size);
    _verbalLtm.getImageCounts (size);
    _actionLtm.getImageCounts (size);

    return size;
  }

  /**
   * Return a map from number of semantic links to frequencies for the model's LTM.
   */ 
  public Map<Integer, Integer> getSemanticLinkCounts () {
    Map<Integer, Integer> size = new HashMap<Integer, Integer> ();

    _visualLtm.getSemanticLinkCounts (size);
    _verbalLtm.getSemanticLinkCounts (size);
    _actionLtm.getSemanticLinkCounts (size);

    return size;
  }

  /**
   * Add given node to STM.  Check for formation of semantic links by
   * comparing incoming node with the hypothesis, or 'largest', node.
   */
  private void addToStm (Node node, int time) {
    Stm stm = getStmByModality (node.getImage ());

    if (stm.getCount () > 0) {
      Node check = stm.getItem (0); // TODO: make this the hypothesis node
      if (check.getContents().isVisual () && // only add semantic links for visual
          check != node && 
          node.getImage().isSimilarTo (check.getImage (), _similarityThreshold)) {
        node.addSemanticLink (check, time); 
        check.addSemanticLink (node, time); // two-way semantic link
      }
    }

    // TODO: Check if this is the best place
    // Idea is that node's filled slots are cleared when put into STM, 
    // are filled whilst in STM, and forgotten when it leaves.
    node.clearFilledSlots (); 
    stm.add (node, time);

    // inform observers of a change in model's state
    setChanged ();
    if (!_frozen) notifyObservers ();
  }

  /**
   * Accessor to retrieve the model's perceiver object.
   */
  public Perceiver getPerceiver () {
    return _perceiver;
  }

  /** 
   * Retrieve a node in long-term memory using the given ListPattern.
   * The sorting process works through the children of the currentNode.
   * If the link's test matches the remaining part of the pattern, then 
   * the current node is updated, and searching continues through the 
   * children of the new node.
   */
  public Node recognise (ListPattern pattern, int domainTime) {
    Node currentNode = getLtmByModality (pattern);
    List<Link> children = currentNode.getChildren ();
    ListPattern sortedPattern = pattern;
    int nextLink = 0;

    while (nextLink < children.size ()) {
      Link link = children.get (nextLink);
      if (link.passes (sortedPattern)) { // descend a test link in network
        // reset the current node, list of children and link index
        currentNode = link.getChildNode ();
        children = link.getChildNode ().getChildren ();
        nextLink = 0;
        // remove the matched test from the sorted pattern
        sortedPattern = sortedPattern.remove (link.getTest ());
      } else { // move on to the next link on same level
        nextLink += 1;
      }
    }

    // try to retrieve a more informative node in semantic links
    currentNode = currentNode.searchSemanticLinks (_maximumSemanticDistance);

    // add retrieved node to STM
    addToStm (currentNode, domainTime);

    // return retrieved node
    return currentNode;
  }

  /** 
   * Use given ListPattern to perform a step of learning within the network.
   * First, the pattern is sorted.  Then, if the retrieved node is the 
   * root node or its image mismatches the pattern, discrimination is 
   * used to extend the network.  Otherwise, new information will be added 
   * to the image using the pattern.
   */
  public Node recogniseAndLearn (ListPattern pattern, int time) {
    Node currentNode = recognise (pattern, time);
    if (_learningClock <= time) { // only try to learn if learning clock is 'behind' the time of the call
      if (Math.random () < _rho) { // depending on _rho, may refuse to learn some random times
        _learningClock = time; // bring clock up to date
        if (!currentNode.getImage().equals (pattern)) { // only try any learning if image differs from pattern
          if (currentNode == getLtmByModality (pattern) || // if is rootnode
            !currentNode.getImage().matches (pattern) || // or mismatch on image
              currentNode.getImage().isFinished ()) {      // or image finished
            currentNode = currentNode.discriminate (pattern, time); // then discriminate
          } else  { // else familiarise
            currentNode = currentNode.familiarise (pattern, time);
          }
          addToStm (currentNode, time); // add to stm, as node may have changed during learning
        }
      }
    }
    return currentNode;
  }

  /**
   * Used to learn about a new pattern.  Returns the node learnt.
   */
  public Node recogniseAndLearn (ListPattern pattern) {
    return recogniseAndLearn (pattern, _learningClock);
  }

  /**
   * Used to learn an association between two patterns.  The two patterns may be 
   * of the same or different modality.  Returns the node learnt for the first pattern.
   */
  public Node associateAndLearn (ListPattern pattern1, ListPattern pattern2, int time) {
    if (ListPattern.isSameModality (pattern1, pattern2)) {
      return learnAndLinkPatterns(pattern1, pattern2, time);
    }
    // TODO: Handle differing modalities.
    else if(pattern2.getModalityString().equalsIgnoreCase(Modality.ACTION.toString())){
      return learnPatternAndLinkToActionPattern(pattern1, pattern2, time);
    }
    else{
      return null;
    }
  }

  public Node associateAndLearn (ListPattern pattern1, ListPattern pattern2) {
    return associateAndLearn (pattern1, pattern2, _learningClock);
  }

  /**
   * Asks Chrest to return the image of the node obtained by sorting given 
   * pattern through the network.
   */
  public ListPattern recallPattern (ListPattern pattern, int domainTime) {
    return recognise(pattern, domainTime).getImage ();
  }

  /** 
   * Asks Chrest to return the image of the node which is associated 
   * with the node obtained by sorting given pattern through the network.
   */
  public ListPattern associatedPattern (ListPattern pattern, int domainTime) {
    Node retrievedNode = recognise (pattern, domainTime);
    if (retrievedNode.getAssociatedNode () != null) {
      return retrievedNode.getAssociatedNode().getImage ();
    } else {
      return null;
    }
  }

  /**
   * Asks Chrest to return the image of the node which names the node 
   * obtained by sorting given pattern through the network.
   */
  public ListPattern namePattern (ListPattern pattern, int domainTime) {
    Node retrievedNode = recognise (pattern, domainTime);
    if (retrievedNode.getNamedBy () != null) {
      return retrievedNode.getNamedBy().getImage ();
    } else {
      return null;
    }
  }
  
  /**
   * Presents Chrest with a pair of patterns which it should learn and then 
   * associate together using an action link.  The first pattern can be of any 
   * modality whilst the second pattern must have an "action" modality.  The 
   * method assumes that the second pattern has action modality and the time of 
   * presentation is the current learning clock time.
   */
  private void learnPatternAndLinkToActionPattern (ListPattern pattern1, ListPattern actionPattern) {
    learnPatternAndLinkToActionPattern (pattern1, actionPattern, _learningClock);
  }
  
  /**
   * Learns first pattern (which can be of any modality) and a second pattern 
   * (whose modality must be "action") and learns an action link between the 
   * first pattern and the second pattern pattern
   */
  private Node learnPatternAndLinkToActionPattern(ListPattern pattern1, ListPattern actionPattern, int time) {
    Node pat1Retrieved = recognise (pattern1, time);
    Boolean actionPatternMatched = false;
    
    // 1. is retrieved node image a match for pattern1?
    if (pat1Retrieved.getImage().matches (pattern1)) {
      
      // 2. does retrieved node have any action links?  If so, check each one to
      // see if it matches actionPattern.
      if (pat1Retrieved.getActionLinks() != null) {
        HashMap<Node, Double> pattern1ActionLinks = pat1Retrieved.getActionLinks();
        for (Node currentActionNode : pattern1ActionLinks.keySet()) {
          
          // 3. is linked node image match pattern2? if not, learn pattern2
          if (currentActionNode.getImage().matches (actionPattern)) {
            actionPatternMatched = true;
 
            //   4. if linked node image == pattern2, learn pattern1, else learn pattern2
            if (currentActionNode.getImage().equals (actionPattern)) {
              recogniseAndLearn (pattern1, time); // TODO: this is overlearning?
            }
            else {
              recogniseAndLearn (actionPattern, time);
            } 
          }
        }
        if(!actionPatternMatched){
          recogniseAndLearn (actionPattern, time);
          // force it to correct a mistake
          recogniseAndLearn (pattern1, time);

          if (_learningClock <= time) {
            Node actionNodeRetrieved = recognise (actionPattern, time);

            // 6. if the action node retrieved's image matches action pattern, learn link, else learn action pattern
            if (actionNodeRetrieved.getImage().matches (actionPattern)) {
              associatePatterns(pat1Retrieved, actionNodeRetrieved, Modality.ACTION.toString(), time);
            }
          }
        }
      }
      else {
        // 5. sort action pattern
        Node actionNodeRetrieved = recognise (actionPattern, time);
        
        // 6. if action node retrieved's image matches action pattern, learn link, else learn action pattern
        if (actionNodeRetrieved.getImage().matches (actionPattern)) {  
          associatePatterns(pat1Retrieved, actionNodeRetrieved, Modality.ACTION.toString(), time);
        } else { // image not a match, so we need to learn action pattern
          recogniseAndLearn (actionPattern, time);
          
          // 5. sort action pattern.
          actionNodeRetrieved = recognise (actionPattern, time);
          
          // 6. if the action node retrieved's image matches action pattern, learn link, else learn action pattern
          if (actionNodeRetrieved.getImage().matches (actionPattern)) {  
            associatePatterns(pat1Retrieved, actionNodeRetrieved, Modality.ACTION.toString(), time);
          }
        }
      }
    }
    else { // image not a match, so we need to learn pattern 1
      recogniseAndLearn (pattern1, time);
    }
      
    return pat1Retrieved;
  }

  /**
   * Presents Chrest with a pair of patterns, which it should learn and 
   * then attempt to learn a link.  Assumes the two patterns are of the same 
   * modality.
   */
  private Node learnAndLinkPatterns (ListPattern pattern1, ListPattern pattern2, int time) {
<<<<<<< HEAD
    Node pat1Retrieved = recognise (pattern1, time);
=======
    System.out.println("Attempting to learn and link " + pattern1.toString() + " and " + pattern2.toString() + "...");
    Node pat1Retrieved = recognise (pattern1);
>>>>>>> bcfcf85d
    
    // 1. is retrieved node image a match for pattern1?
    if (pat1Retrieved.getImage().matches (pattern1)) {
      
      // 2. does retrieved node have a lateral link?
      if (pat1Retrieved.getAssociatedNode() != null) {
          
        // if yes
        //   3. is linked node image match pattern2? if not, learn pattern2
        if (pat1Retrieved.getAssociatedNode().getImage().matches (pattern2)) {
          
          //   if yes
          //   4. if linked node image == pattern2, learn pattern1, else learn pattern2
          if (!pat1Retrieved.getAssociatedNode().getImage().equals (pattern2)) {  
            recogniseAndLearn (pattern1, time); // TODO: this is overlearning?
          } else {
            recogniseAndLearn (pattern2, time);
          }
        } else {
          recogniseAndLearn (pattern2, time);
          // force it to correct a mistake
          recogniseAndLearn (pattern1, time);
          
          if (_learningClock <= time) {
            Node pat2Retrieved = recognise (pattern2, time);
            
            // 6. if pattern2 retrieved node image match for pattern2, learn link, else learn pattern2
            if (pat2Retrieved.getImage().matches (pattern2)) {
              associatePatterns(pat1Retrieved, pat2Retrieved, "", time);
            }
          }
        } 
      } else {
        // if not
        // 5. sort pattern2
        Node pat2Retrieved = recognise (pattern2, time);
        
        // 6. if pattern2 retrieved node image match for pattern2, learn link, else learn pattern2
        if (pat2Retrieved.getImage().matches (pattern2)) {  
          associatePatterns(pat1Retrieved, pat2Retrieved, "", time);
        } else { // image not a match, so we need to learn pattern 2
          recogniseAndLearn (pattern2, time);
          
          // 5. sort pattern2
          pat2Retrieved = recognise (pattern2, time);
          
          // 6. if pattern2 retrieved node image match for pattern2, learn link, else learn pattern2
          if (pat2Retrieved.getImage().matches (pattern2)) {
            associatePatterns(pat1Retrieved, pat2Retrieved, "", time);
          }
        }
      }
    } else { // image not a match, so we need to learn pattern 1
      recogniseAndLearn (pattern1, time);
    }
    return pat1Retrieved;
  }

  /**
   * Learns the two patterns assuming the time of presentation is the current 
   * Chrest clock time.
   */
  private void learnAndLinkPatterns (ListPattern pattern1, ListPattern pattern2) {
    learnAndLinkPatterns (pattern1, pattern2, _learningClock);
  }
  
  /**
   * Associates two patterns of any modality accordingly.  
   * 
   * @param firstNode The node that the association comes from.
   * @param secondNode The node that the association goes to.
   * @param modalityOfSecondNode The modality of the second node. 
   */
  private void associatePatterns(Node firstNode, Node secondNode, String modalityOfSecondNode, int time){
    if(modalityOfSecondNode.equalsIgnoreCase(Modality.ACTION.toString())){
      firstNode.addActionLink(secondNode, time);
    }
    //TODO: Handle verbal and visual patterns differently (if required).
    else{
      firstNode.setAssociatedNode(secondNode, time);
    }
    
    setChanged ();
    if (!_frozen) notifyObservers ();
  }

  /**
   * Learn and link a visual and verbal pattern with a naming link.
   */
  public void learnAndNamePatterns (ListPattern pattern1, ListPattern pattern2, int time) {
    recogniseAndLearn (pattern1, time);
    recogniseAndLearn (pattern2, time);
    if (_learningClock <= time) {
      if (pattern1.isVisual () && pattern2.isVerbal () && _visualStm.getCount () > 0 && _verbalStm.getCount () > 0) {
        _visualStm.getItem(0).setNamedBy (_verbalStm.getItem (0), time);
        advanceLearningClock (getAddLinkTime ());
      }
      setChanged ();
      if (!_frozen) notifyObservers ();
    }
  }

  public void learnAndNamePatterns (ListPattern pattern1, ListPattern pattern2) {
    learnAndNamePatterns (pattern1, pattern2, _learningClock);
  }

  public void learnScene (Scene scene, int numFixations) {
    _perceiver.setScene (scene);
    _perceiver.start (numFixations);
    for (int i = 0; i < numFixations; i++) {
      _perceiver.moveEyeAndLearn ();
    }
  }

  /**
   * Learn a scene with an attached next move.  The move is linked to any chunks 
   * in visual STM.
   * TODO: think about if there should be limitations on this.
   */
  public void learnSceneAndMove (Scene scene, Move move, int numFixations, int time) {
    learnScene (scene, numFixations);
    recogniseAndLearn (move.asListPattern ());
    // attempt to link action with each perceived chunk
    if (_visualStm.getCount () > 0 && _actionStm.getCount () > 0) {
      for (Node node : _visualStm) {
        node.addActionLink (_actionStm.getItem (0), time);
      }
    }
    setChanged ();
    if (!_frozen) notifyObservers ();
  }

  private boolean sameColour (ListPattern move, String colour) {
    if (colour == null) return true;
    if ((move.size () == 1) && (move.getItem(0) instanceof ItemSquarePattern)) {
        ItemSquarePattern m = (ItemSquarePattern)move.getItem (0);
        return m.getItem() == colour;
    } else {
      return false;
    }
  }

  /**
   * Return a map of moves vs frequencies.
   */
  public Map<ListPattern, Integer> getMovePredictions (Scene scene, int numFixations, String colour, int domainTime) {
    scanScene (scene, numFixations, domainTime);
    // create a map of moves to their frequency of occurrence in nodes of STM
    Map<ListPattern, Integer> moveFrequencies = new HashMap<ListPattern, Integer> ();
    for (Node node : _visualStm) {
      for (Node action : node.getActionLinks ().keySet()) {
        if (sameColour(action.getImage(), colour)) {
          if (moveFrequencies.containsKey(action.getImage ())) {
            moveFrequencies.put (
                action.getImage (), 
                moveFrequencies.get(action.getImage ()) + 1
                );
          } else {
            moveFrequencies.put (action.getImage (), 1);
          }
        }
      }
    }
    return moveFrequencies;
  }

  /**
   * Predict a move using a CHUMP-like mechanism.
   * TODO: Improve the heuristics here.
   */
  public Move predictMove (Scene scene, int numFixations, int domainTime) {
    Map<ListPattern, Integer> moveFrequencies = getMovePredictions (scene, numFixations, null, domainTime);
    // find the most frequent pattern
    ListPattern best = null;
    int bestFrequency = 0;
    for (ListPattern key : moveFrequencies.keySet ()) {
      if (moveFrequencies.get (key) > bestFrequency) {
        best = key;
        bestFrequency = moveFrequencies.get (key);
      }
    }
    // create a move to return
    if (best == null) {
      return new Move ("UNKNOWN", 0, 0);
    } else {
      // list pattern should be one item long, with the first item being an ItemSquarePattern
      if ((best.size () == 1) && (best.getItem(0) instanceof ItemSquarePattern)) {
        ItemSquarePattern move = (ItemSquarePattern)best.getItem (0);
        return new Move (move.getItem (), move.getRow (), move.getColumn ());
      } else {
        return new Move ("UNKNOWN", 0, 0);
      }
    }
  }

  /**
   * Predict a move using a CHUMP-like mechanism.
   * TODO: Improve the heuristics here.
   */
  public Move predictMove (Scene scene, int numFixations, String colour, int domainTime) {
    Map<ListPattern, Integer> moveFrequencies = getMovePredictions (scene, numFixations, colour, domainTime);
    // find the most frequent pattern
    ListPattern best = null;
    int bestFrequency = 0;
    for (ListPattern key : moveFrequencies.keySet ()) {
      if (moveFrequencies.get (key) > bestFrequency) {
        best = key;
        bestFrequency = moveFrequencies.get (key);
      }
    }
    // create a move to return
    if (best == null) {
      return new Move ("UNKNOWN", 0, 0);
    } else {
      // list pattern should be one item long, with the first item being an ItemSquarePattern
      if ((best.size () == 1) && (best.getItem(0) instanceof ItemSquarePattern)) {
        ItemSquarePattern move = (ItemSquarePattern)best.getItem (0);
        return new Move (move.getItem (), move.getRow (), move.getColumn ());
      } else {
        return new Move ("UNKNOWN", 0, 0);
      }
    }
  }

  /** 
   * Scan given scene, then return a scene which would be recalled.
   * Default behaviour is to clear STM before scanning a scene.
   */
  public Scene scanScene (Scene scene, int numFixations, int domainTime) {  
    return scanScene (scene, numFixations, true, domainTime);
  }
  
  /** 
   * Scan given scene, then return a scene which would be recalled.
   */
  public Scene scanScene (Scene scene, int numFixations, boolean clearStm, int domainTime) {
    if (clearStm) { // only clear STM if flag is set
      _visualStm.clear (domainTime);
    }
    _perceiver.setScene (scene);
    _perceiver.start (numFixations);
    for (int i = 0; i < numFixations; i++) {
      _perceiver.moveEye ();
    }
    // build up and return recalled scene
    Scene recalledScene = new Scene ("Recalled scene of " + scene.getName (), 
        scene.getHeight (), scene.getWidth ());
    // -- get items from image in STM, and optionally template slots
    // TODO: use frequency count in recall
    for (Node node : _visualStm) {
      ListPattern recalledInformation = node.getImage();
      if (_createTemplates) { // check if templates needed
        recalledInformation = recalledInformation.append(node.getFilledSlots ());
      }
      for (PrimitivePattern item : recalledInformation) {
        if (item instanceof ItemSquarePattern) {
          ItemSquarePattern ios = (ItemSquarePattern)item;
          recalledScene.setItem (ios.getRow ()-1, ios.getColumn ()-1, ios.getItem ());
        }
      }
    }

    return recalledScene;
  }

  /** 
   * Clear the STM and LTM of the model.
   * @throws com.almworks.sqlite4java.SQLiteException
   */
  public void clear () throws SQLiteException {
    this.clearHistory();
    _attentionClock = 0;
    _learningClock = 0;
    _visualLtm.clear ();
    _verbalLtm.clear ();
    _actionLtm.clear ();
    _visualLtm = new Node (this, 0, Pattern.makeVisualList (new String[]{"Root"}), 0);
    _verbalLtm = new Node (this, 0, Pattern.makeVerbalList (new String[]{"Root"}), 0);
    _actionLtm = new Node (this, 0, Pattern.makeActionList (new String[]{"Root"}), 0);
    _totalNodes = 0;
    _visualStm.clear (0);
    _verbalStm.clear (0);
    setChanged ();
    if (!_frozen) notifyObservers ();
  }

  /** 
   * Write model to given Writer object in VNA format
   */
  public void writeModelAsVna (Writer writer) throws IOException {
    writer.write ("*Node data\n\"ID\", \"contents\"\n");
    _visualLtm.writeNodeAsVna (writer);
    writer.write ("*Tie data\nFROM TO\n");
    _visualLtm.writeLinksAsVna (writer);
  }

  /** 
   * Write model semantic links to given Writer object in VNA format
   */
  public void writeModelSemanticLinksAsVna (Writer writer) throws IOException {
    writer.write ("*Node data\n\"ID\", \"contents\"\n");
    _visualLtm.writeNodeAsVna (writer);
    writer.write ("*Tie data\nFROM TO\n");
    _visualLtm.writeSemanticLinksAsVna (writer);
  }

  public void setDefaultAlpha (double alpha) {
    _emotionAssociator.setDefaultAlpha (alpha);
  }

  /**
   * Accessor for Emotion Associator.
   */
  public EmotionAssociator getEmotionAssociator () {
    return _emotionAssociator;
  }

  /**
   * Propagate emotion across all the given STMs.
   */
  public void emoteAndPropagateAcrossModalities (Object stmsobject) {
    Stm[] stms = (Stm[]) stmsobject;
    _emotionAssociator.emoteAndPropagateAcrossModalities (stms, _learningClock);
  }

  /**
   * Attach given emotion to top item in STM, if present.
   */
  public void assignEmotionToCurrentItem (Stm stm, Emotion emotion) {
    if (stm.getCount () == 0) {
      return;  // STM empty, so nothing to be done
    }
    _emotionAssociator.setRWEmotion (stm.getItem(0), emotion);
  }

  /** 
   * Accessor for the emotion associated with the topmost item in STM.
   */
  public Emotion getCurrentEmotion (Stm stm) {
    if (stm.getCount () == 0) {
      return null;
    } else {
      return _emotionAssociator.getRWEmotion (stm.getItem (0));
    }
  }

  public Emotion getCurrentFollowedByEmotion (Stm stm) {
    if (stm.getCount () == 0) {
      return null;
    } else {
      Node followed_by = stm.getItem(0).getAssociatedNode ();
      if (followed_by == null) {
        return null;
      } else {
        return _emotionAssociator.getRWEmotion (followed_by);
      }
    }
  }

  /**
   * Returns the string value of a CHREST instance's _reinforcementLearningTheory
   * variable.
   * 
   * @return 
   */
  public String getReinforcementLearningTheory(){
    if(_reinforcementLearningTheory == null){
      return "null";
    }
    else{
      return _reinforcementLearningTheory.toString();
    }
  }
  
  /**
   * Sets the value of the CHREST instance's _reinforcementLearningTheory 
   * variable to the theory parameter iff _reinforcementLearningTheory is null
   * and if the theory specified is a declared 
   * ReinforcementLearning.ReinforcementLearningTheories constant.
   * This means that a CHREST instance's reinforcement learning theory can only
   * be set once to a theory supported by CHREST.
   * 
   * @param theorySpecified
   */
  public void setReinforcementLearningTheory(ReinforcementLearningTheories theorySpecified){
    if(_reinforcementLearningTheory == null){
      ReinforcementLearningTheories[] theories = ReinforcementLearning.getReinforcementLearningTheories();
      for(ReinforcementLearningTheories theory : theories){
        if(theorySpecified.equals(theory)){
          _reinforcementLearningTheory = theory;
          break;
        }
      }
    }
  }
  
  /**
   * Sets the value of the "_attentionClock" instance variable to the time 
   * passed.
   * 
   * @param time The time to set the "_attentionClock" instance variable value
   * to.  This time is domain-specific.
   */
  public void setAttentionClock(int time){
    this._attentionClock = time;
    setChanged();
  }
  
  /**
   * Accessor to retrieve the value of the model's "_attentionClock" instance 
   * variable value.
   * 
   * @return The value of the model's "_attentionClock" instance variable value.
   */
  public int getAttentionClock () {
    return _attentionClock;
  }
  
  /**
   * Determines if the CHREST model's attention is currently free or not.
   * 
   * @param domainTime  The current time (in milliseconds) in the domain where 
   * this Chrest instance is located. 
   * 
   * @return True if the value passed is greater than the value of the 
   * "_attentionClock" instance variable, false if not.
   */
  public boolean attentionFree(int domainTime){
    return domainTime >= this.getAttentionClock(); 
  }
  
  /**
   * Determines if the terminus value of the mind's eye associated with this 
   * CHREST instance is greater than the current domain time.  If a minds eye 
   * does not exist, the attention clock of the CHREST model is set to the 
   * domain time passed to this function.
   * 
   * @param domainTime The current time (in milliseconds) in the domain where 
   * this Chrest instance is located. 
   * 
   * @return True if a mind's eye is associated with this CHREST instance and 
   * its visual-spatial field is not null, false otherwise.
   */
  public boolean mindsEyeExists(int domainTime){
    boolean mindsEyeExists = false;
    
    if(this._mindsEye != null){
      mindsEyeExists = this._mindsEye.exists(domainTime);
    }
    else{
      this.setAttentionClock(domainTime);
    }
    
    return mindsEyeExists;
  }
  
  /**
   * Generates a new mind's eye, see {@link 
   * jchrest.architecture.MindsEye#MindsEye(jchrest.architecture.Chrest, 
   * java.lang.String[], int, int)} for more details on parameters to be passed.
   * 
   * @param vision The symbolic representation of the external environment as an
   * array of strings with the following format: 
   * { "objectIdentifier1, objectIdentifier2;x-coord;y-coord" ].
   * 
   * @param lifespan The length of time (in milliseconds) that the mind's eye
   * can be inactive for before it its visual spatial field is set to null.
   * 
   * @param objectPlacementTime The time it takes (in milliseconds) to place an
   * object on a visual unit in the mind's eye.
   * 
   * @param accessTime The time it takes (in milliseconds) to access the mind's 
   * eye whenever it is accessed.
   * 
   * @param objectMovementTime The time it takes (in milliseconds) to move an
   * object in the mind's eye.
   * 
   * @param domainTime The current time (in milliseconds) in the domain where 
   * this Chrest instance is located. 
   * 
   * @return True if a minds eye has been created otherwise false (only occurs
   * if attention is not currently free).
   */
  public boolean createNewMindsEye(String [] vision, int lifespan, int objectPlacementTime, int accessTime, int objectMovementTime, int domainTime){
    boolean mindsEyeCreated = false;
    
    if(this.attentionFree(domainTime)){
      this._mindsEye = new MindsEye(this, vision, lifespan, objectPlacementTime, accessTime, objectMovementTime, domainTime );
      mindsEyeCreated = true;
    }
    
    return mindsEyeCreated;
  }
  
  /**
   * Retrieves complete contents of the mind's eye with object locations 
   * translated to domain-specific coordinates.
   * 
   * @param domainTime The current time (in milliseconds) in the domain where 
   * this Chrest instance is located. 
   * 
   * @return The content of the mind's eye from min domain xcor/ycor to max
   * domain xcor/ycor if mind's eye exists and its visual-spatial field has not
   * decayed otherwise, null is returned.
   */
  public ArrayList<String> getMindsEyeContent(int domainTime){
    return this._mindsEye.getAllContent(domainTime);
  }
  
  /**
   * Retrieves the contents of one mind's eye coordinate specified using 
   * domain-specific coordinates. See {@link 
   * jchrest.architecture.MindsEye#getMindsEyeContentUsingDomainSpecificCoords(int, int)}
   * for more information about parameters etc.
   * 
   * @param domainSpecificXCor Must be absolute/relative (same as when mind's 
   * eye was instantiated).
   * 
   * @param domainSpecificYCor Must be absolute/relative (same as when mind's 
   * eye was instantiated).
   * 
   * @param domainTime The current time (in milliseconds) in the domain where 
   * this Chrest instance is located. 
   * 
   * @return The content of the mind's eye at the domain coordinates passed if 
   * mind's eye exists and its visual-spatial field has not decayed otherwise, 
   * null is returned.
   */
  public String getSpecificMindsEyeContent(int domainSpecificXCor, int domainSpecificYCor, int domainTime){
    String mindsEyeContent = null;
    
    if(this.mindsEyeExists(domainTime)){
      mindsEyeContent = this._mindsEye.getSpecificContent(domainSpecificXCor, domainSpecificYCor, domainTime);
    }
    
    //System.out.println("Terminus value according to CHREST model: " + this.getMindsEyeTerminus(domainTime));
    return mindsEyeContent;
  }
  
  /**
   * Moves objects in the mind's eye using domain-specific coordinates supplied.
   * 
   * @param moves See 
   * {@link jchrest.architecture.MindsEye#moveObjects(java.util.ArrayList, int)} 
   * for details.
   * 
   * @param domainTime The current time (in milliseconds) in the domain where 
   * this Chrest instance is located. 
   * 
   * @return A two element array whose first element is a boolean value 
   * indicating whether the move sequence passed was successfully executed in 
   * the mind's eye and whose second element is a string that is empty if the
   * move sequence was executed successfully or contains a description of why 
   * the move sequence failed if execution was unsuccessful.
   * 
   * @throws jchrest.lib.MindsEyeMoveObjectException If an illegal object move
   * is specified.  See 
   * {@link jchrest.architecture.MindsEye#moveObjects(java.util.ArrayList, int)} 
   * for details of illegal moves.
   */
  public boolean moveObjectsInMindsEye(ArrayList<ArrayList<String>> moves, int domainTime) throws MindsEyeMoveObjectException  {
    return this._mindsEye.moveObjects(moves, domainTime);
  }
  
  /**
   * Returns the current terminus value of the mind's eye associated with this
   * CHREST model.
   * 
   * @param domainTime The current time (in milliseconds) in the domain where 
   * this Chrest instance is located. 
   * 
   * @return The time at which the visual-spatial field of the mind's eye
   * will completely decay if a mind's eye exists and its visual-spatial field 
   * has not decayed otherwise, null is returned.
   */
  public Integer getMindsEyeTerminus(int domainTime){
    Integer mindsEyeTerminus = null;
    
    if( this.mindsEyeExists(domainTime) ){
      mindsEyeTerminus = this._mindsEye.getTerminus();
    }
    
    return mindsEyeTerminus;
  }
  
  /**
   * Destroys the current MindsEye instance set to this instance's "_mindsEye" 
   * variable by setting this variable's value to to null and this Chrest
   * instance's "_attentionClock" value to the domain time passed.
   * 
   * @param domainTime The current time (in milliseconds) in the domain where 
   * this Chrest instance is located. 
   */
  public void destroyMindsEye(int domainTime){
    this._mindsEye = null;
    this.setAttentionClock(domainTime);
  }
}<|MERGE_RESOLUTION|>--- conflicted
+++ resolved
@@ -1024,13 +1024,8 @@
    * modality.
    */
   private Node learnAndLinkPatterns (ListPattern pattern1, ListPattern pattern2, int time) {
-<<<<<<< HEAD
     Node pat1Retrieved = recognise (pattern1, time);
-=======
-    System.out.println("Attempting to learn and link " + pattern1.toString() + " and " + pattern2.toString() + "...");
-    Node pat1Retrieved = recognise (pattern1);
->>>>>>> bcfcf85d
-    
+  
     // 1. is retrieved node image a match for pattern1?
     if (pat1Retrieved.getImage().matches (pattern1)) {
       
