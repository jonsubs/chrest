--- conflicted
+++ resolved
@@ -331,17 +331,7 @@
           }
         }
       }
-<<<<<<< HEAD
-    }
-    
-    //Pass the pattern constructed above to LTM, attempt to recognise it, 
-    //extract the chunk in the retrieved node and count how many patterns are 
-    //contained within it.  This value will be used to determine if a reduction 
-    //in time cost associated with object placement can be applied.
-    int numberOfRecognisedPatterns = this._model.recognise(visionPattern, domainTime).getImage().size();
-=======
     } //End entirely blind check
->>>>>>> a10bf20b
     
     //Finally, set the attention clock of the CHREST model associated with this 
     //mind's eye to the time calculated for instantiation.
