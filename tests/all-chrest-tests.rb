--- conflicted
+++ resolved
@@ -21,12 +21,9 @@
   "GenericDomain",
   "ItemSquarePattern",
   "ListPattern",
-<<<<<<< HEAD
   "Modality",
-=======
   "MindsEyeObject",
   "MindsEyeMoveObjectException",
->>>>>>> a10bf20b
   "NumberPattern",
   "Pattern",
   "ReinforcementLearning",
